"""
<<<<<<< HEAD
    Like train_script.py, but for a GRU model. Usage is similar.
"""
from modules import *
import torch, torch.optim,os, argparse,json, pathlib,random, shutil
from torch.utils.data import Subset
from torchenhanced import CosineWarmup
import numpy as np
import pickle


project_name = 'Grus'
cur_path = pathlib.Path(__file__).parent.absolute().as_posix()

if __name__=='__main__':
    parser = argparse.ArgumentParser(description="Starts training of Predictor model given a JSON config file.")
    parser.add_argument("file_location", help="Path to the JSON config file. Relative to where you launch the script from.")
    parser.add_argument("-d", "--device", type=str, default='cpu', help="Device string, e.g. 'cuda:0' or 'cpu'")
    parser.add_argument("-t", "--tokenizer_path", type=str,help="Path for the tokenizer to use (only used for logging snippets). Relative to the train_script folder.")
    parser.add_argument("-p", "--project_name", help="Name of the wandb project to log to. Default is 'Grus'")
    args = parser.parse_args()

    run_name = os.path.splitext(os.path.basename(args.file_location))[0]
    device = args.device
    project_name = args.project_name if args.project_name is not None else project_name
    print('WILL WORK ON PROJECT : ', project_name)
    if(args.tokenizer_path is not None):
        tokenizer_path = pathlib.Path(__file__).parent.as_posix()
        tokenizer_path = os.path.join(tokenizer_path,args.tokenizer_path)
        tokenizer = get_tokenizer(m_path=tokenizer_path)
    else :
        print("WARNING TOKENIZER IS GPT2, WILL GIVE GIBBERISH IN VALIDATION")
        tokenizer = get_tokenizer(m_name='gpt2')

    with open(args.file_location,'r') as f :
        configo = json.load(f)
        model_params = configo['model_params']
        training_params = configo['training_params']
        optim_params = configo['optim_params']

    if not os.path.exists(training_params['dataset_folder']):
        raise FileNotFoundError(f"Tried to find dataset folder at \
                                {training_params['dataset_folder']}, but failed. \
                                Make sure there is the folder {training_params['dataset_folder']}\
                                in the same directory.")


    valid_steps =training_params['valid_steps'] # We ask how many validation steps. To get these, we assume 5% of training time allocated for validation.
    valid_percent_time=5 # Time spent validating, in percentage
    valid_percent_time=valid_percent_time/100
    # Note : for now we take the last few % for validation. Preferably, we should shuffle before splitting.
    # However, alot of subtelties with shuffling (partial phrases, consistency across runs, etc), so not implemented yet.
    valid_every = int(valid_steps/valid_percent_time)
    # Backwards training?
    backwards = training_params['backwards']
=======
Training script for GRU-like models. Use this along with the output of gen_run!
>>>>>>> 03234d7e

Usage:
    python train_gru.py <path_to_json_config_file> -d <device> -t <tokenizer_path> -p <project_name> -s

Example:
    python train_gru.py TrainParams/params.json -d cuda:0 -t fr -p MyProject -s

Note:
    Uses wandb, so you need to have a wandb account and be logged in.
"""

import argparse

from train import train

if __name__ == "__main__":
    parser = argparse.ArgumentParser(
        description="""
        Starts training of Predictor model given a JSON config file.
        """
    )

    parser.add_argument(
        "file_location",
        help="""
        Path to the JSON config file. Relative to where you launch the script
        from.
        """,
    )

    parser.add_argument(
        "--device", "-d",
        type=str,
        default="cpu",
        help="""
        Device string, e.g. 'cuda:0' or 'cpu'
        """,
    )

    parser.add_argument(
        "--tokenizer_path", "-t",
        type=str,
        help="""
        Path for the tokenizer to use (only used for logging snippets).
        Relative to the train_script folder.
        """,
    )

    parser.add_argument(
        "--run_name", "-r",
        type=str,
        help="""
        Name of the run for wandb logging. Default is the name of the
        config file.
        """)

    parser.add_argument(
        "--project_name", "-p",
        default="ArrowsOfTime",
        help="""
        Name of the project to log to. Default is 'ArrowsOfTime'
        """,
    )

    parser.add_argument(
        "--no_step_pickup", "-s",
        action="store_false",
        help="""
        If set, train steps_to_train steps more. Otherwise, will train UP TO
        steps_to_train TOTAL steps.
        """,
    )

    args = parser.parse_args()

    train(
        model_name="gru",
        file_location=args.file_location,
        device=args.device,
        tokenizer_path=args.tokenizer_path,
        project_name=args.project_name,
        run_name=args.run_name,
        step_pickup=args.no_step_pickup,
    )<|MERGE_RESOLUTION|>--- conflicted
+++ resolved
@@ -1,62 +1,5 @@
 """
-<<<<<<< HEAD
-    Like train_script.py, but for a GRU model. Usage is similar.
-"""
-from modules import *
-import torch, torch.optim,os, argparse,json, pathlib,random, shutil
-from torch.utils.data import Subset
-from torchenhanced import CosineWarmup
-import numpy as np
-import pickle
-
-
-project_name = 'Grus'
-cur_path = pathlib.Path(__file__).parent.absolute().as_posix()
-
-if __name__=='__main__':
-    parser = argparse.ArgumentParser(description="Starts training of Predictor model given a JSON config file.")
-    parser.add_argument("file_location", help="Path to the JSON config file. Relative to where you launch the script from.")
-    parser.add_argument("-d", "--device", type=str, default='cpu', help="Device string, e.g. 'cuda:0' or 'cpu'")
-    parser.add_argument("-t", "--tokenizer_path", type=str,help="Path for the tokenizer to use (only used for logging snippets). Relative to the train_script folder.")
-    parser.add_argument("-p", "--project_name", help="Name of the wandb project to log to. Default is 'Grus'")
-    args = parser.parse_args()
-
-    run_name = os.path.splitext(os.path.basename(args.file_location))[0]
-    device = args.device
-    project_name = args.project_name if args.project_name is not None else project_name
-    print('WILL WORK ON PROJECT : ', project_name)
-    if(args.tokenizer_path is not None):
-        tokenizer_path = pathlib.Path(__file__).parent.as_posix()
-        tokenizer_path = os.path.join(tokenizer_path,args.tokenizer_path)
-        tokenizer = get_tokenizer(m_path=tokenizer_path)
-    else :
-        print("WARNING TOKENIZER IS GPT2, WILL GIVE GIBBERISH IN VALIDATION")
-        tokenizer = get_tokenizer(m_name='gpt2')
-
-    with open(args.file_location,'r') as f :
-        configo = json.load(f)
-        model_params = configo['model_params']
-        training_params = configo['training_params']
-        optim_params = configo['optim_params']
-
-    if not os.path.exists(training_params['dataset_folder']):
-        raise FileNotFoundError(f"Tried to find dataset folder at \
-                                {training_params['dataset_folder']}, but failed. \
-                                Make sure there is the folder {training_params['dataset_folder']}\
-                                in the same directory.")
-
-
-    valid_steps =training_params['valid_steps'] # We ask how many validation steps. To get these, we assume 5% of training time allocated for validation.
-    valid_percent_time=5 # Time spent validating, in percentage
-    valid_percent_time=valid_percent_time/100
-    # Note : for now we take the last few % for validation. Preferably, we should shuffle before splitting.
-    # However, alot of subtelties with shuffling (partial phrases, consistency across runs, etc), so not implemented yet.
-    valid_every = int(valid_steps/valid_percent_time)
-    # Backwards training?
-    backwards = training_params['backwards']
-=======
 Training script for GRU-like models. Use this along with the output of gen_run!
->>>>>>> 03234d7e
 
 Usage:
     python train_gru.py <path_to_json_config_file> -d <device> -t <tokenizer_path> -p <project_name> -s
