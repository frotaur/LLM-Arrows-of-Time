<<<<<<< HEAD

# Training LLMs on Natural Languages
This repo contains code used for the Natural Language experiments of the paper 'Arrows of Time in Large Langugage Models'.
=======
# BackPerplexity
Investigate perplexity of LLM's when trained backward vs forward
=======
<div align="center">
>>>>>>> 03234d7e

<h2>Arrows of Time for Large Language Models</h2> 

  <a href='https://arxiv.org/abs/2401.17505'><img src='https://img.shields.io/badge/ArXiv-2401.17505-red'></a> 

<<<<<<< HEAD
Install requirements using `pip install -r requirements.txt`.
NOTE : On Windows, doing this might install torch without CUDA support. If this is the case, first install pytorch CUDA following instruction on the official [website](https://pytorch.org/), then run `pip install -r requirements.txt`.

Read the following section to learn how to reproduce experiments.

## Tokenization
The script `tokenize_to_h5.py` can be used to prepare a dataset for training. Given a .txt file, it will train a BPE tokenizer on it, then use it to tokenize the text, and save the tokenized dataset in `.h5` format.
=======
  <div>
      <a href='https://scholar.google.com/citations?user=4o52I2oAAAAJ&hl=en' target='_blank'>Vassilis Papadopoulos<sup>* 1 2</sup> </a>&emsp;
      <a href='https://jeremiewenger.com/' target='_blank'>Jérémie Wenger<sup>3</a>&emsp;
      <a href='https://scholar.google.com/citations?user=p9B6eWEAAAAJ&hl=en'_blank'>Clément Hongler<sup>* 2</sup></a>&emsp;
  </div>
  <br>
  <div style='font-size: 8pt'>
      <sup>1</sup> FSL/Institute of Physics, EPFL, Switzerland &emsp; <sup>2</sup> CSFT/Institute of Mathematics, EPFL, Switzerland &emsp; <sup>3</sup> Department of Computing, Goldsmiths/UoL, London, UK
  </div>
  <div style='font-size: 8pt'>Correspondence to: Clément Hongler, clement.hongler©epfl.ch</div>
  <div style='font-size: 8pt'><sup>*</sup> equal contributions</div>

  <br>

  <h3>Abstract</h3>

  <div style='text-align:justify'>We study the probabilistic modeling performed by Autoregressive Large Language Models (LLMs) through the angle of time directionality, addressing a question first raised in (Shannon, 1951). For large enough models, we empirically find a time asymmetry in their ability to learn natural lan- guage: a difference in the average log-perplexity when trying to predict the next token versus when trying to predict the previous one. This difference is at the same time subtle and very consistent across various modalities (language, model size, training time, ...). Theoretically, this is surprising: from an information-theoretic point of view, there should be no such difference. We provide a theoretical framework to explain how such an asymmetry can appear from sparsity and compu- tational complexity considerations, and outline a number of perspectives opened by our results.</div>

  <br>

  <figure>
    <img src='pics/en-fr.train-valid.combined_with_inset.svg'>
    <legend>English vs French validation losses (French training losses in the zoom-in, early loss values cropped for readability). </legend>
  </figure>

</div>



---

## Installation

Install requirements using `pip install -r requirements.txt`.

NOTE : On Windows, doing this might install torch without CUDA support. If this is the case, first install pytorch CUDA following instruction on the official [website](https://pytorch.org/), then run `pip install -r requirements.txt`.

Read the following section to learn how to reproduce experiments.

## Branches and project versions
We recommend to always use the latest commit on the 'main' branch, as it will always be the cleanest and most updated branch. Tags are present on the git tree to restore the project to previous versions.

### Branch : main
Main branch, may be regularly updated to increase code readability/usability. Use this branch to run similar experiments to the natural language ones in the paper. Will contain only a few example `.json`files for training, to get the exact specifications of previous experiments see the tags below.

### Tag : original
This tag restores the codebase to a snapshot as it was for the first submission of the paper. Uses an earlier version of torchenhanced (custom library used for training, akin to pytorch lightning). Contains the `.json` files for all the natural language experiments

### Tag : rebuttal
This tag restores the codebase to a snapshot as it was for the submission of the rebuttal, during the paper review. Contains slightly update code, as well as additional `.json` files for experiments on Arabic, Hebrew and Tagalog, as well reversed French

## Tokenization
The script `tokenize_to_h5.py` can be used to prepare a dataset for training. Given a .txt file, it will train a BPE tokenizer on it, then use it to tokenize the text, and save the tokenized dataset in `.h5` format.

CC100 datasets can be downloaded [here](https://data.statmt.org/cc-100/). 
>>>>>>> 03234d7e

CC100 datasets can be downloaded [here](https://data.statmt.org/cc-100/). 
### Usage :

To use `tokenize_to_h5.py`, first put a standalone `.txt` file inside a folder. Then, use `tokenize_to_h5.py` using the following arguments
``` 
usage: tokenize_to_h5.py [-h] --txt_path TXT_PATH

        Script for preparing a .txt cc-100 dataset for training. Creates the
        custom tokenizer, and tokenizes the text with it to generate the .h5
        file for training.

        To make one of those things independently (e.g., only make the custom
        tokenizer), see modules/tok_utils.
        

options:
  -h, --help            show this help message and exit
  --txt_path TXT_PATH, -t TXT_PATH
                        
                                The input file to be tokenized. This script will save the following
                                items:
                                1) given the path of a source plain text file, a folder of the same
                                name as the containing folder of txt_path, with '_h5' appended at the
                                end, as well as raw Pytorch tensors. Example:
                                    -t my_dataset/input.txt -> my_dataset_h5/input.h5
                                                               my_dataset_pt/input_tokenized.pt
                                2) a tokenizer in modules/tokenizers called after the folder containing
                                the txt dataset. Example:
                                    -t code_dataset/input.txt -> modules/tokenizers/code_dataset_tokenizer/
```

Then run the script.

NOTE : tokenization of large .txt files (>100GB) might take a while (1,2 days). This script is NOT designed to pick up where it left off if it crashes. For bigger datasets, consider making a script (include `from modules.tok_utils import *`), and run, subsequently :  
- `create_tokenizer(txt_path, tokenizer_folder,tokenizer_name)` : Will train the BPE tokenizer on the given .txt file, and save it in <tokenizer_folder>/<tokenizer_name>  
- `tokenize_folder(os.path.dirname(txt_path), os.path.join(tokenizer_folder,tokenizer_name))` : Will tokenize the text file, splitting it into subfiles if necessary for memory reasons. Saved the tokenized tensors as `.pt`. If it crashes mid-way, can be restarted, and will pickup from last checkpoint  
- `make_h5(os.path.dirname(txt_path)+'_pt', dataset_name, destination_folder,toki)` : Will convert a folder containing `.pt` files into a single `.h5` dataset, ready for training. `toki` is an `AutoTokenizer` instance, used only for visualization of the process.

For more informations on these functions, look at docstring comments in `modules/tok_utils`

### Tokenizer class

The tokenizer class we use throughout the project is defined in `modules/tokenizer.py`. It is a wrapper on top of the Huggingface tokenizer.

Here is all you need to know to use the tokenizers :

```python
from modules import tokenizer

toki = tokenizer.get_tokenizer(m_path='modules/tokenizers/en_tokenizer') # Load a saved tokenizer by specifying saved folder
# A saved tokenizer is created by using create_tokenizer in modules/tok_utils/create_custom_tokenizer.py

tokenized = toki.tokenize("Hello, world!") # Tokenize a string
print(tokenized) # Get a tensor of ints shape [1, seq_len]
print(toki.detokenize(tokenized)) # Detokenize a tensor of ints, prints "Hello, world!"
```

Note: the scripts in `modules/tok_utils/` can, to some degree, be run independently, provided the path to the module folder is added to the PYTHONPATH: `PYTHONPATH="/path/to/modules:$PYTHONPATH" python modules/tok_utils/pt_to_h5.py --help`.

## Training

### Scripts
For training, 4 scripts are provided. All are designed to train models on the dataset generated with the above method.
- `train_gpt.py` : Trains GPT model on a single GPU.
- `train_gru.py` : Trains GRU model. 
- `train_lstm.py` : Trains LSTM model.
- `train_parallel.py` : Trains GPT model on multiple GPUs, using `torch.nn.Dataparallel`


For all 4 scripts, usage is as follows :
```
usage: train_xxx.py [-h] [-d DEVICE] [-t TOKENIZER_PATH] [-p PROJECT_NAME] [-s] file_location

Starts training of Predictor model given a JSON config file.

positional arguments:
  file_location         Path to the JSON config file. Relative to where you launch the script from.

options:
  -h, --help            show this help message and exit
  -d DEVICE, --device DEVICE
                Device string, e.g. 'cuda:0' or 'cpu'. For parallel, list of devices.
  -t TOKENIZER_PATH, --tokenizer_path TOKENIZER_PATH
                Path for the tokenizer to use (only used for logging snippets). Relative to the script folder.
  -p PROJECT_NAME, --project_name PROJECT_NAME
                Name of the project to log to. 
  -r RUN_NAME, --run_name RUN_NAME
                Name of the run. Defaults to the '.json' filename
  -s, --no_step_pickup 
                If set, train steps_to_train steps more. Otherwise, will train UP TO steps_to_train TOTAL steps."
  ```

Example :
<<<<<<< HEAD
`python train_script.py`
=======
```bash
python train_script.py path/to/config.json -d cuda:0 -t path/to/tokenizer -p MyTrainingProject -s
```

>>>>>>> 03234d7e
### JSON config file
To run the training script, we need to provide it with a path to the JSON config file. Their format slightly depends if training a GPT, GRU or LSTM model. In a nutshell, they contain all the necessary hyperparameters for a training run.

Here is a description of each entry : 

```json
{
    "model_params": {                              # Model parameters
        "vocab_size": 50257,                       # Vocabulary size
        "n_layers": 12,                            # Number of Transformer Blocks
        "n_heads": 12,                             # Number of attention heads
        "embed_dim": 768,                          # Number of hidden/embedding dimensions
        "attn_length": 256,                        # Attention Length
        "mlp_ratio": 4.0,                          # MLP ratio
        "dropout": 0.1,                            # Dropout inside tranformer blocks
        "embd_dropout": null                       # Dropout for the token embeddings. Defaults to 0.
    },
    "training_params": { 
        "dataset_folder": "english/english.h5",    # Location of .h5 dataset to train on
        "batch_size": 180,                         # Batch size
        "aggregate": 1,                            # Number of times to aggregate gradients before gradient step. (effective batch_size = aggregate*batch_size)
        "backwards": false,                        # Whether to train in the backwards direction
        "steps_to_train": null,                    # Number of gradient steps to train. Defaults to one epoch of the dataset.
        "save_every": 3000,                        # Number of steps between each save of the training state.
        "backup_every": 15000,                     # Number of steps between a backup of the training state.
        "step_log": 400,                           # Number of steps between each log of training loss in wandb
        "valid_steps": 1000,                       # Number of batches seen during one validation.
        "save_loc": "datavol/vassilis/runs"  # folder in which to save the training state.,
        "fast_scrambling": true # if true, will increase dataset scrambling speed, with the price of cutting the dataset if it has more than 3 billion examples (otherwise, RAM usage > 100 Gb)

    },
    "optim_params": {
        "lr": 0.0001,                              # Base learning rate
        "warmup_steps": 4000,                      # Number of batches until learning rate warms up
        "oscil_steps": 300000,                     # Number of steps between warm restarts
        "lr_shrink": 0.85,                         # Shrinking factor of lr between warm restarts
        "lr_init": 1e-07,                          # Initial learning rate, for warmup
        "lr_min": 1e-06                            # Minimum learning rate reached during cosine annealing.
    }
}
```<|MERGE_RESOLUTION|>--- conflicted
+++ resolved
@@ -1,27 +1,9 @@
-<<<<<<< HEAD
-
-# Training LLMs on Natural Languages
-This repo contains code used for the Natural Language experiments of the paper 'Arrows of Time in Large Langugage Models'.
-=======
-# BackPerplexity
-Investigate perplexity of LLM's when trained backward vs forward
-=======
 <div align="center">
->>>>>>> 03234d7e
 
 <h2>Arrows of Time for Large Language Models</h2> 
 
   <a href='https://arxiv.org/abs/2401.17505'><img src='https://img.shields.io/badge/ArXiv-2401.17505-red'></a> 
 
-<<<<<<< HEAD
-Install requirements using `pip install -r requirements.txt`.
-NOTE : On Windows, doing this might install torch without CUDA support. If this is the case, first install pytorch CUDA following instruction on the official [website](https://pytorch.org/), then run `pip install -r requirements.txt`.
-
-Read the following section to learn how to reproduce experiments.
-
-## Tokenization
-The script `tokenize_to_h5.py` can be used to prepare a dataset for training. Given a .txt file, it will train a BPE tokenizer on it, then use it to tokenize the text, and save the tokenized dataset in `.h5` format.
-=======
   <div>
       <a href='https://scholar.google.com/citations?user=4o52I2oAAAAJ&hl=en' target='_blank'>Vassilis Papadopoulos<sup>* 1 2</sup> </a>&emsp;
       <a href='https://jeremiewenger.com/' target='_blank'>Jérémie Wenger<sup>3</a>&emsp;
@@ -75,9 +57,6 @@
 
 ## Tokenization
 The script `tokenize_to_h5.py` can be used to prepare a dataset for training. Given a .txt file, it will train a BPE tokenizer on it, then use it to tokenize the text, and save the tokenized dataset in `.h5` format.
-
-CC100 datasets can be downloaded [here](https://data.statmt.org/cc-100/). 
->>>>>>> 03234d7e
 
 CC100 datasets can be downloaded [here](https://data.statmt.org/cc-100/). 
 ### Usage :
@@ -172,14 +151,10 @@
   ```
 
 Example :
-<<<<<<< HEAD
-`python train_script.py`
-=======
 ```bash
 python train_script.py path/to/config.json -d cuda:0 -t path/to/tokenizer -p MyTrainingProject -s
 ```
 
->>>>>>> 03234d7e
 ### JSON config file
 To run the training script, we need to provide it with a path to the JSON config file. Their format slightly depends if training a GPT, GRU or LSTM model. In a nutshell, they contain all the necessary hyperparameters for a training run.
 
