--- conflicted
+++ resolved
@@ -1,53 +1,6 @@
 """
-<<<<<<< HEAD
-    Training script for GPT-like models. Same as train_script but allows for parallel training on multiple GPUs.
-    Not very optimized, prefer train_script.py for now.
-"""
-from modules import *
-import torch, torch.optim,os, argparse,json, pathlib,random, shutil
-from torch.utils.data import Subset
-from torchenhanced import CosineWarmup
-import numpy as np
-
-project_name = 'BackPerplexity'
-cur_path = pathlib.Path(__file__).parent.absolute().as_posix()
-
-if __name__=='__main__':
-    parser = argparse.ArgumentParser(description="Starts training of Predictor model given a JSON config file.")
-    parser.add_argument("file_location", help="Path to the JSON config file. Relative to where you launch the script from.")
-    parser.add_argument('-d','--devices', nargs='+', help='A list of devices')
-    parser.add_argument("-t", "--tokenizer_path", type=str,help="Path for the tokenizer to use (only used for logging snippets). Relative to the train_script folder.")
-    parser.add_argument("-p", "--project_name", help="Name of the project to log to. Default is 'BackPerplexity'")
-
-    args = parser.parse_args()
-
-    run_name = os.path.splitext(os.path.basename(args.file_location))[0]
-    devices = args.devices
-    project_name = args.project_name if args.project_name is not None else project_name
-    if(args.tokenizer_path is not None):
-        tokenizer_path = pathlib.Path(__file__).parent.as_posix()
-        tokenizer_path = os.path.join(tokenizer_path,args.tokenizer_path)
-        tokenizer = get_tokenizer(m_path=tokenizer_path)
-    else :
-        print("WARNING TOKENIZER IS GPT2, WILL GIVE GIBBERISH IN VALIDATION")
-        tokenizer = get_tokenizer(m_name='gpt2')
-
-    with open(args.file_location,'r') as f :
-        configo = json.load(f)
-        model_params = configo['model_params']
-        training_params = configo['training_params']
-        optim_params = configo['optim_params']
-
-    if not os.path.exists(training_params['dataset_folder']):
-        raise FileNotFoundError(f"Tried to find dataset folder at \
-                                {training_params['dataset_folder']}, but failed. \
-                                Make sure there is the folder {training_params['dataset_folder']}\
-                                in the same directory.")
-
-=======
 Training script for GPT-like models on several GPUs=. Implemented inefficiently,
 with torch.dataparallel.
->>>>>>> 03234d7e
 
 Usage:
     python train_gpt.py <path_to_json_config_file> -d <devices> -t <tokenizer_path> -p <project_name> -s
